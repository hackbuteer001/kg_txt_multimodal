--- conflicted
+++ resolved
@@ -1,78 +1,54 @@
-import subprocess
-import json
-import os
-import time
-import itertools
-from Run_configs import Configuration
-
-# GPU setting
-os.environ["CUDA_VISIBLE_DEVICES"] = '6'
-# TPU setting
-TPU = False
-
-<<<<<<< HEAD
-for seed in [1234, 123, 12, 1, 42]:
-    config = {
-        # task_number : [0] pretrain / [1] retrieval / [2] generation / [3] adm_lvl_prediction / [4] replacement detection
-        'task_number' : 2,
-        # db: dx,prx / px
-        'db' : 'px',
-        # seed : 1234, 123, 12, 1, 42
-        'seed' : seed, #1234,
-        # model : cross / single / lstm / transe
-        'model' : 'single',
-=======
-for seed in [1234]:
-    config = {
-        # task_number : [0] pretrain / [1] retrieval / [2] generation / [3] adm_lvl_prediction / [4] replacement detection
-        'task_number' : 1,
-        'db' : 'px',
-        # seed : 1234, 123, 12, 1, 42
-        'seed' : seed,#1234,
-        # model : cross / single / lstm / transe   
-        'model' : 'cross',
->>>>>>> b7bdd0e0
-        # architecture : both / kg / lm / rand
-        'architecture' : 'both',
-        # label domain : graph / text
-        'label_domain' : 'graph',
-        'P' : True,
-        'A' : True,
-<<<<<<< HEAD
-        'R' : False,
-        'KnowMix' : "adm", # layer, init
-        'scratch' : False,
-        'evaluation' : False,
-        ## Training configs
-        'train_bsize' : 8, # NOTE: dxprx(16)
-        'eval_bsize' : 8, # NOTE: dxprx(8)
-        'lr' : 3e-5,
-        'num_epochs' : 30,
-=======
-        'R' : True,
-        'KnowMix' : "adm",
-        'scratch' : False,
-        'evaluation' : False,
-        ## Training configs
-        'train_bsize' : 8,
-        'eval_bsize' : 2,
-        'lr' : 1e-5,
-        'num_epochs' : 20,
->>>>>>> b7bdd0e0
-        'top_k' : 10,
-        'dropout' : 0.1,
-        'n_negatives' : 1,
-        'use_tpu' : TPU,
-    }
-
-    # Run script
-    exp_config = Configuration(config)
-    SRC_PATH, TRAINING_CONFIG_LIST = exp_config.get_configuration()
-
-    # Sanity check
-    RUN_FLAG, error_log = exp_config.assertion()
-    if not RUN_FLAG: 
-        raise ValueError(error_log)
-
-    # Bash run
+import subprocess
+import json
+import os
+import time
+import itertools
+from Run_configs import Configuration
+
+# GPU setting
+os.environ["CUDA_VISIBLE_DEVICES"] = '6'
+# TPU setting
+TPU = False
+
+for seed in [1234, 123, 12, 1, 42]:
+    config = {
+        # task_number : [0] pretrain / [1] retrieval / [2] generation / [3] adm_lvl_prediction / [4] replacement detection
+        'task_number' : 2,
+        # db: dx,prx / px
+        'db' : 'px',
+        # seed : 1234, 123, 12, 1, 42
+        'seed' : seed, #1234,
+        # model : cross / single / lstm / transe
+        'model' : 'single',
+        # architecture : both / kg / lm / rand
+        'architecture' : 'both',
+        # label domain : graph / text
+        'label_domain' : 'graph',
+        'P' : True,
+        'A' : True,
+        'R' : False,
+        'KnowMix' : "adm", # layer, init
+        'scratch' : False,
+        'evaluation' : False,
+        ## Training configs
+        'train_bsize' : 8, # NOTE: dxprx(16)
+        'eval_bsize' : 8, # NOTE: dxprx(8)
+        'lr' : 3e-5,
+        'num_epochs' : 30,
+        'top_k' : 10,
+        'dropout' : 0.1,
+        'n_negatives' : 1,
+        'use_tpu' : TPU,
+    }
+
+    # Run script
+    exp_config = Configuration(config)
+    SRC_PATH, TRAINING_CONFIG_LIST = exp_config.get_configuration()
+
+    # Sanity check
+    RUN_FLAG, error_log = exp_config.assertion()
+    if not RUN_FLAG: 
+        raise ValueError(error_log)
+
+    # Bash run
     subprocess.run(['python',SRC_PATH]+TRAINING_CONFIG_LIST)