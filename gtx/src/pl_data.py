--- conflicted
+++ resolved
@@ -29,20 +29,6 @@
 
         # Load Tokenizer
         os.environ['TOKENIZERS_PARALLELISM'] = 'false'
-<<<<<<< HEAD
-        if model_args.tokenizer_name:
-            tokenizer = AutoTokenizer.from_pretrained(self.model_args.tokenizer_name)
-        elif model_args.model_name_or_path:
-            try:
-                tokenizer = AutoTokenizer.from_pretrained(self.model_args.model_name_or_path)
-            except:
-                tokenizer = AutoTokenizer.from_pretrained('bert-base-uncased')
-        else:
-            raise ValueError(
-                "You are instantiating a new tokenizer from scratch. This is not supported, but you can do it from another script, save it,"
-                "and load it from here, using --tokenizer_name"
-            )
-=======
         tokenizer = AutoTokenizer.from_pretrained('bert-base-uncased')
         # if model_args.tokenizer_name:
         #     tokenizer = AutoTokenizer.from_pretrained(self.model_args.tokenizer_name)
@@ -53,7 +39,6 @@
         #         "You are instantiating a new tokenizer from scratch. This is not supported, but you can do it from another script, save it,"
         #         "and load it from here, using --tokenizer_name"
         #     )
->>>>>>> b7bdd0e0
         self.tokenizer = tokenizer
 
         # Set block size for padding & truncating inputs
