--- conflicted
+++ resolved
@@ -1,174 +1,169 @@
-import subprocess
-import json
-import os
-import time
-# ======================= CONFIG ==================== #
-## GPU setting
-os.environ["CUDA_VISIBLE_DEVICES"] = '7'
-for _unified in [True]:
-    for _rc in [True, False]:
-        for _align in [True]:
-            # if not _align and not _rc:
-            #     continue
-            ## TASK & DB
-            Evaluation = False
-            TASK_NAME = 'single_generation'
-            DB = 'px'
-            DB_size = 1000
-            ## Pretraining Configs
-            MODEL_TYPE = 'rand'
-            Unified = _unified
-            Align = _align
-            Relation_Classification = _rc
-            Scratch_Downstream = False
-            ## Important Hyperparameters
-            ### Model Params
-            Dim_Hidden = 128
-            NUM_Layers = {'lang':2, 'kg':2, 'cross':4}
-            ### Training Args
-            lr = 1e-5
-            num_epochs = 20
-            train_bsize = 16
-            eval_bsize = 4
-            top_k = 10
-            Dropout = 0.1
-            Num_Negatives = 1
-            Margin = 1.0
-            # ======================= CONFIG ==================== #
-            # Variables
-            Var_TASK = {}
-            Var_MODEL = {'both':'KGenc_LMinit', 'lm':'LMinit', 'kg':'KGenc', 'rand':'Randinit'}
-            Var_Unified = 'Unified' if Unified else ''
-            Var_Align = 'Align_' if Align else ''
-            Var_RC = 'RC_' if Relation_Classification else ''
-            assert MODEL_TYPE in Var_MODEL, "Model not supported"
-            assert DB in ['px','dx,prx'], "DB not supported"
-            assert TASK_NAME in ['pretrain', 'binary_retrieval', 'generation', 'single_pretrain', 'single_binary_retrieval', 'single_generation', 'adm_lvl_prediction'], "Task not supported"
-            if Scratch_Downstream is True:
-                assert Align is False and Relation_Classification is False, "Scratch start downstream task must turn off alignment prediction & relation classification"
-
-            # Model Name
-            ## <LMinit & KGenc> : both, <LMinit only> : lm, <KGenc only> : kg, <RandomInit> : rand
-            ## Unified(Placeholder) for Abstract Node : True or False
-            MODEL_NAME = f'{DB}_{Var_Unified}{"Uni" if MODEL_TYPE in ["both","kg"] else "No"}KGenc'
-            RUN_NAME = f'{DB}/{Var_MODEL[MODEL_TYPE]}_H{Dim_Hidden}_L{NUM_Layers["lang"]},{NUM_Layers["kg"]},{NUM_Layers["cross"]}_{Var_Align}{Var_RC}{Var_Unified}{DB_size}'
-
-            # Paths
-            EXP_PATH = os.getcwd()
-
-            TRAINING_CONFIG = {
-                "seed":1234,
-                "model_type":"lxmert",
-                "do_train": True,
-                "evaluate_during_training": True,
-                "do_eval": True,
-                "edge_cls": Relation_Classification,
-                "align": Align,
-                "n_negatives": Num_Negatives,
-                "top_k": top_k,
-                "prediction_loss_only":False,
-                "overwrite_output_dir":False,
-                "mlm_probability": 0.15,
-                "block_size": 512,
-                "per_device_train_batch_size": train_bsize,
-                "per_device_eval_batch_size": eval_bsize,
-                "learning_rate": lr,
-                "num_train_epochs": num_epochs,
-                "num_log_per_epoch": 20,
-                "save_per_run": (num_epochs//10) if TASK_NAME in ['pretrain', 'single_pretrain'] else int(1e2),
-                "num_eval_per_epoch": 2,
-                "task" : TASK_NAME,
-                "train_data_file":os.path.join(EXP_PATH,f"data/{DB}_{DB_size}/{MODEL_NAME}/train"),
-                "eval_data_file": os.path.join(EXP_PATH,f"data/{DB}_{DB_size}/{MODEL_NAME}/valid"),
-                "test_data_file": os.path.join(EXP_PATH,f"data/{DB}_{DB_size}/{MODEL_NAME}/test"),
-                "run_name":f"{TASK_NAME}_{RUN_NAME}"
-            }
-
-            if (TASK_NAME in ['pretrain', 'single_pretrain']) or Scratch_Downstream:
-                if Scratch_Downstream:
-                    SRC_PATH = os.path.join(EXP_PATH, 'src/finetune.py')
-                    TRAINING_CONFIG['output_dir'] = os.path.join(EXP_PATH,f"pretrained_models/scratch_{TASK_NAME}/{RUN_NAME}")
-                else:
-                    SRC_PATH = os.path.join(EXP_PATH, 'src/pretrain.py')
-                    TRAINING_CONFIG['output_dir'] = os.path.join(EXP_PATH,f"pretrained_models/{TASK_NAME}/{RUN_NAME}")
-                TRAINING_CONFIG['tokenizer_name'] = "bert-base-uncased"
-                TRAINING_CONFIG['config_name'] = os.path.join(EXP_PATH, f"config/config_H{Dim_Hidden}_L{NUM_Layers['lang']},{NUM_Layers['kg']},{NUM_Layers['cross']}_{MODEL_TYPE}_{Var_Unified}{DB}.json")
-                with open(os.path.join(EXP_PATH, f"config/config_{Var_Unified}{DB}.json")) as f:
-                    Config = json.load(f)
-                Config['gcn'] = MODEL_TYPE in ['both', 'kg']
-                Config['pretrained_lang_model']['use_weight'] = MODEL_TYPE in ['both', 'lm']
-                Config['hidden_size'] = Dim_Hidden
-                Config['intermediate_size'] = 4*Dim_Hidden
-                Config['pretrained_lang_model']['model_name'] = "prajjwal1/bert-{}".format('tiny' if Dim_Hidden==128 else 'mini')
-                Config['l_layers'], Config['r_layers'], Config['x_layers'] = (NUM_Layers['kg'], NUM_Layers['lang'], NUM_Layers['cross'])
-                Config['token_type_vocab'] = {header:idx for idx, header in enumerate(DB.split(','))}
-                Config['type_vocab_size']['lang'] = len(Config['token_type_vocab'])
-                Config['margin'] = Margin
-                Config['attention_probs_dropout_prob'] = Dropout
-                Config['hidden_dropout_prob'] = Dropout
-                Config['cross_att_type'] = 'single' if TASK_NAME.split('_')[0] == 'single' else 'cross'
-                with open(TRAINING_CONFIG['config_name'],'w') as g:
-                    json.dump(Config,g)
-                    
-            else:
-                if Evaluation:
-                    SRC_PATH = os.path.join(EXP_PATH, 'src/evaluation.py')
-                    TRAINING_CONFIG['model_name_or_path'] = os.path.join(EXP_PATH, f'pretrained_models/{TASK_NAME}/{RUN_NAME}')
-                    # if Align:
-                    #     TRAINING_CONFIG['model_name_or_path'] = os.path.join(EXP_PATH, f'pretrained_models/pretrain/{RUN_NAME}')
-                    if TASK_NAME in ['generation', 'single_generation']:
-<<<<<<< HEAD
-=======
-                        # TASK_NAME = TASK_NAME + '_LR_3E-5'
-                        TRAINING_CONFIG['model_name_or_path'] = os.path.join(EXP_PATH, f'pretrained_models/{TASK_NAME}/{RUN_NAME}')
->>>>>>> f31628e8
-                        SRC_PATH = os.path.join(EXP_PATH, 'src/evaluation_generation.py')
-                        TRAINING_CONFIG['decode_option'] = {"perturb_type" : None, # init_all, pad_all, None
-                                                            "given_lang_tokens": 1, # 1,5,25
-                                                            "clean_outputs": True,
-                                                            "given_gt_length": False,
-                                                            "search_beam_size": 1,
-                                                            }
-                    TRAINING_CONFIG['output_dir'] = os.path.join(EXP_PATH,f"eval_output/{TASK_NAME}/{RUN_NAME}")
-                else:
-                    SRC_PATH = os.path.join(EXP_PATH, 'src/finetune.py')
-                    if TASK_NAME.split('_')[0] == 'single':
-                        TRAINING_CONFIG['model_name_or_path'] = os.path.join(EXP_PATH, f'pretrained_models/single_pretrain/{RUN_NAME}')
-                    else:
-                        TRAINING_CONFIG['model_name_or_path'] = os.path.join(EXP_PATH, f'pretrained_models/pretrain/{RUN_NAME}')
-                    TRAINING_CONFIG['output_dir'] = os.path.join(EXP_PATH,f"pretrained_models/{TASK_NAME}/{RUN_NAME}")
-                    # load config
-                    with open(f"{TRAINING_CONFIG['model_name_or_path']}/config.json") as f:
-                        Config = json.load(f)
-                    # add features
-                    Config['margin'] = Margin
-                    Config['attention_probs_dropout_prob'] = Dropout
-                    Config['hidden_dropout_prob'] = Dropout
-                    if TASK_NAME in ['generation', 'single_generation']:
-                        Config['cross_att_type'] = 'unilm'
-                    elif TASK_NAME in ['adm_lvl_prediction']:
-                        Config['cross_att_type'] = 'single' if TASK_NAME.split('_')[0] == 'single' else 'cross'
-                        for k in TRAINING_CONFIG:
-                            if 'file' in k:
-                                TRAINING_CONFIG[k] = TRAINING_CONFIG[k].replace('data','data/adm')
-                        Config['num_kg_labels'] = 8049 if DB=='px' else 9291
-                    else:
-                        Config['cross_att_type'] = 'single' if TASK_NAME.split('_')[0] == 'single' else 'cross'
-                    # overwrite config
-                    if not os.path.isdir(f"config/{TASK_NAME}/{DB}"):
-                        os.makedirs(f"config/{TASK_NAME}/{DB}")
-                    with open(f"config/{TASK_NAME}/{RUN_NAME}.json",'w') as g:
-                        json.dump(Config,g)
-                    TRAINING_CONFIG['config_name'] = f"config/{TASK_NAME}/{RUN_NAME}.json"
-                
-            TRAINING_CONFIG_LIST = list()
-            for (k,v) in list(TRAINING_CONFIG.items()):
-                if (isinstance(v, bool)):
-                    if v:
-                        TRAINING_CONFIG_LIST.append("--{}".format(k))
-                else:
-                    TRAINING_CONFIG_LIST.append("--{}={}".format(k,v))
-
-            # Run script
-            subprocess.run(['python',SRC_PATH]+TRAINING_CONFIG_LIST)
-            time.sleep(60)
+import subprocess
+import json
+import os
+import time
+# ======================= CONFIG ==================== #
+## GPU setting
+os.environ["CUDA_VISIBLE_DEVICES"] = '5'
+for _unified in [True]:
+    for _rc in [True, False]:
+        for _align in [True]:
+            # if not _align and not _rc:
+            #     continue
+            ## TASK & DB
+            Evaluation = True
+            TASK_NAME = 'single_generation'
+            DB = 'px'
+            DB_size = 1000
+            ## Pretraining Configs
+            MODEL_TYPE = 'rand'
+            Unified = _unified
+            Align = _align
+            Relation_Classification = _rc
+            Scratch_Downstream = False
+            ## Important Hyperparameters
+            ### Model Params
+            Dim_Hidden = 128
+            NUM_Layers = {'lang':2, 'kg':2, 'cross':4}
+            ### Training Args
+            lr = 1e-5
+            num_epochs = 20
+            train_bsize = 16
+            eval_bsize = 32
+            top_k = 10
+            Dropout = 0.1
+            Num_Negatives = 1
+            Margin = 1.0
+            # ======================= CONFIG ==================== #
+            # Variables
+            Var_TASK = {}
+            Var_MODEL = {'both':'KGenc_LMinit', 'lm':'LMinit', 'kg':'KGenc', 'rand':'Randinit'}
+            Var_Unified = 'Unified' if Unified else ''
+            Var_Align = 'Align_' if Align else ''
+            Var_RC = 'RC_' if Relation_Classification else ''
+            assert MODEL_TYPE in Var_MODEL, "Model not supported"
+            assert DB in ['px','dx,prx'], "DB not supported"
+            assert TASK_NAME in ['pretrain', 'binary_retrieval', 'generation', 'single_pretrain', 'single_binary_retrieval', 'single_generation', 'adm_lvl_prediction'], "Task not supported"
+            if Scratch_Downstream is True:
+                assert Align is False and Relation_Classification is False, "Scratch start downstream task must turn off alignment prediction & relation classification"
+
+            # Model Name
+            ## <LMinit & KGenc> : both, <LMinit only> : lm, <KGenc only> : kg, <RandomInit> : rand
+            ## Unified(Placeholder) for Abstract Node : True or False
+            MODEL_NAME = f'{DB}_{Var_Unified}{"Uni" if MODEL_TYPE in ["both","kg"] else "No"}KGenc'
+            RUN_NAME = f'{DB}/{Var_MODEL[MODEL_TYPE]}_H{Dim_Hidden}_L{NUM_Layers["lang"]},{NUM_Layers["kg"]},{NUM_Layers["cross"]}_{Var_Align}{Var_RC}{Var_Unified}{DB_size}'
+
+            # Paths
+            EXP_PATH = os.getcwd()
+
+            TRAINING_CONFIG = {
+                "seed":1234,
+                "model_type":"lxmert",
+                "do_train": True,
+                "evaluate_during_training": True,
+                "do_eval": True,
+                "edge_cls": Relation_Classification,
+                "align": Align,
+                "n_negatives": Num_Negatives,
+                "top_k": top_k,
+                "prediction_loss_only":False,
+                "overwrite_output_dir":False,
+                "mlm_probability": 0.15,
+                "block_size": 512,
+                "per_device_train_batch_size": train_bsize,
+                "per_device_eval_batch_size": eval_bsize,
+                "learning_rate": lr,
+                "num_train_epochs": num_epochs,
+                "num_log_per_epoch": 20,
+                "save_per_run": (num_epochs//10) if TASK_NAME in ['pretrain', 'single_pretrain'] else int(1e2),
+                "num_eval_per_epoch": 2,
+                "task" : TASK_NAME,
+                "train_data_file":os.path.join(EXP_PATH,f"data/{DB}_{DB_size}/{MODEL_NAME}/train"),
+                "eval_data_file": os.path.join(EXP_PATH,f"data/{DB}_{DB_size}/{MODEL_NAME}/valid"),
+                "test_data_file": os.path.join(EXP_PATH,f"data/{DB}_{DB_size}/{MODEL_NAME}/test"),
+                "run_name":f"{TASK_NAME}_{RUN_NAME}"
+            }
+
+            if (TASK_NAME in ['pretrain', 'single_pretrain']) or Scratch_Downstream:
+                if Scratch_Downstream:
+                    SRC_PATH = os.path.join(EXP_PATH, 'src/finetune.py')
+                    TRAINING_CONFIG['output_dir'] = os.path.join(EXP_PATH,f"pretrained_models/scratch_{TASK_NAME}/{RUN_NAME}")
+                else:
+                    SRC_PATH = os.path.join(EXP_PATH, 'src/pretrain.py')
+                    TRAINING_CONFIG['output_dir'] = os.path.join(EXP_PATH,f"pretrained_models/{TASK_NAME}/{RUN_NAME}")
+                TRAINING_CONFIG['tokenizer_name'] = "bert-base-uncased"
+                TRAINING_CONFIG['config_name'] = os.path.join(EXP_PATH, f"config/config_H{Dim_Hidden}_L{NUM_Layers['lang']},{NUM_Layers['kg']},{NUM_Layers['cross']}_{MODEL_TYPE}_{Var_Unified}{DB}.json")
+                with open(os.path.join(EXP_PATH, f"config/config_{Var_Unified}{DB}.json")) as f:
+                    Config = json.load(f)
+                Config['gcn'] = MODEL_TYPE in ['both', 'kg']
+                Config['pretrained_lang_model']['use_weight'] = MODEL_TYPE in ['both', 'lm']
+                Config['hidden_size'] = Dim_Hidden
+                Config['intermediate_size'] = 4*Dim_Hidden
+                Config['pretrained_lang_model']['model_name'] = "prajjwal1/bert-{}".format('tiny' if Dim_Hidden==128 else 'mini')
+                Config['l_layers'], Config['r_layers'], Config['x_layers'] = (NUM_Layers['kg'], NUM_Layers['lang'], NUM_Layers['cross'])
+                Config['token_type_vocab'] = {header:idx for idx, header in enumerate(DB.split(','))}
+                Config['type_vocab_size']['lang'] = len(Config['token_type_vocab'])
+                Config['margin'] = Margin
+                Config['attention_probs_dropout_prob'] = Dropout
+                Config['hidden_dropout_prob'] = Dropout
+                Config['cross_att_type'] = 'single' if TASK_NAME.split('_')[0] == 'single' else 'cross'
+                with open(TRAINING_CONFIG['config_name'],'w') as g:
+                    json.dump(Config,g)
+                    
+            else:
+                if Evaluation:
+                    SRC_PATH = os.path.join(EXP_PATH, 'src/evaluation.py')
+                    TRAINING_CONFIG['model_name_or_path'] = os.path.join(EXP_PATH, f'pretrained_models/{TASK_NAME}/{RUN_NAME}')
+                    # if Align:
+                    #     TRAINING_CONFIG['model_name_or_path'] = os.path.join(EXP_PATH, f'pretrained_models/pretrain/{RUN_NAME}')
+                    if TASK_NAME in ['generation', 'single_generation']:
+                        SRC_PATH = os.path.join(EXP_PATH, 'src/evaluation_generation.py')
+                        TRAINING_CONFIG['decode_option'] = {"perturb_type" : None, # init_all, pad_all, None
+                                                            "given_lang_tokens": 1, # 1,5,25
+                                                            "clean_outputs": True,
+                                                            "given_gt_length": False,
+                                                            "search_beam_size": 1,
+                                                            }
+                    TRAINING_CONFIG['output_dir'] = os.path.join(EXP_PATH,f"eval_output/{TASK_NAME}/{RUN_NAME}")
+                else:
+                    SRC_PATH = os.path.join(EXP_PATH, 'src/finetune.py')
+                    if TASK_NAME.split('_')[0] == 'single':
+                        TRAINING_CONFIG['model_name_or_path'] = os.path.join(EXP_PATH, f'pretrained_models/single_pretrain/{RUN_NAME}')
+                    else:
+                        TRAINING_CONFIG['model_name_or_path'] = os.path.join(EXP_PATH, f'pretrained_models/pretrain/{RUN_NAME}')
+                    TRAINING_CONFIG['output_dir'] = os.path.join(EXP_PATH,f"pretrained_models/{TASK_NAME}/{RUN_NAME}")
+                    # load config
+                    with open(f"{TRAINING_CONFIG['model_name_or_path']}/config.json") as f:
+                        Config = json.load(f)
+                    # add features
+                    Config['margin'] = Margin
+                    Config['attention_probs_dropout_prob'] = Dropout
+                    Config['hidden_dropout_prob'] = Dropout
+                    if TASK_NAME in ['generation', 'single_generation']:
+                        Config['cross_att_type'] = 'unilm'
+                    elif TASK_NAME in ['adm_lvl_prediction']:
+                        Config['cross_att_type'] = 'single' if TASK_NAME.split('_')[0] == 'single' else 'cross'
+                        for k in TRAINING_CONFIG:
+                            if 'file' in k:
+                                TRAINING_CONFIG[k] = TRAINING_CONFIG[k].replace('data','data/adm')
+                        Config['num_kg_labels'] = 8049 if DB=='px' else 9291
+                    else:
+                        Config['cross_att_type'] = 'single' if TASK_NAME.split('_')[0] == 'single' else 'cross'
+                    # overwrite config
+                    if not os.path.isdir(f"config/{TASK_NAME}/{DB}"):
+                        os.makedirs(f"config/{TASK_NAME}/{DB}")
+                    with open(f"config/{TASK_NAME}/{RUN_NAME}.json",'w') as g:
+                        json.dump(Config,g)
+                    TRAINING_CONFIG['config_name'] = f"config/{TASK_NAME}/{RUN_NAME}.json"
+                
+            TRAINING_CONFIG_LIST = list()
+            for (k,v) in list(TRAINING_CONFIG.items()):
+                if (isinstance(v, bool)):
+                    if v:
+                        TRAINING_CONFIG_LIST.append("--{}".format(k))
+                else:
+                    TRAINING_CONFIG_LIST.append("--{}={}".format(k,v))
+
+            # Run script
+            subprocess.run(['python',SRC_PATH]+TRAINING_CONFIG_LIST)
+            time.sleep(60)